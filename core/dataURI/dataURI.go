--- conflicted
+++ resolved
@@ -233,11 +233,7 @@
 		trace.Trace("Retrieving data from %s", filePath)
 	}
 
-<<<<<<< HEAD
 	file, err := os.Open(filepath.Clean(dataURI.Path))
-=======
-	file, err := os.Open(filePath)
->>>>>>> 8820c5cd
 	if err != nil {
 		if os.IsNotExist(err) {
 			return nil, true, 0, &common.NotFound{}
